#!/usr/bin/env python

"""
    Setup file for patroni
"""

import inspect
import os
import sys

from setuptools.command.test import test as TestCommand
from setuptools import find_packages, setup

if sys.version_info < (2, 7, 0):
    sys.stderr.write('FATAL: patroni needs to be run with Python 2.7+\n')
    sys.exit(1)

__location__ = os.path.join(os.getcwd(), os.path.dirname(inspect.getfile(inspect.currentframe())))


def read_version(package):
    data = {}
    with open(os.path.join(package, 'version.py'), 'r') as fd:
        exec(fd.read(), data)
    return data['__version__']


NAME = 'patroni'
MAIN_PACKAGE = NAME
SCRIPTS = 'scripts'
VERSION = read_version(MAIN_PACKAGE)
DESCRIPTION = 'PostgreSQL High-Available orchestrator and CLI'
LICENSE = 'The MIT License'
URL = 'https://github.com/zalando/patroni'
AUTHOR = 'Alexander Kukushkin, Oleksii Kliukin, Feike Steenbergen'
AUTHOR_EMAIL = 'alexander.kukushkin@zalando.de, oleksii.kliukin@zalando.de, feike.steenbergen@zalando.de'
KEYWORDS = 'etcd governor patroni postgresql postgres ha haproxy confd zookeeper exhibitor consul streaming replication'

COVERAGE_XML = True
COVERAGE_HTML = False
JUNIT_XML = True

# Add here all kinds of additional classifiers as defined under
# https://pypi.python.org/pypi?%3Aaction=list_classifiers
CLASSIFIERS = [
    'Development Status :: 4 - Beta',
    'Environment :: Console',
    'Intended Audience :: Developers',
    'Intended Audience :: System Administrators',
    'License :: OSI Approved :: MIT License',
    'Operating System :: POSIX :: Linux',
    'Programming Language :: Python',
    'Programming Language :: Python :: 2.7',
    'Programming Language :: Python :: 3.4',
    'Programming Language :: Python :: 3.5',
    'Programming Language :: Python :: Implementation :: CPython',
]

CONSOLE_SCRIPTS = ['patroni = patroni:main',
                   'patronictl = patroni.ctl:ctl',
                   "patroni_wale_restore = patroni.scripts.wale_restore:main",
                   "patroni_aws = patroni.scripts.aws:main"]


class PyTest(TestCommand):

    user_options = [('cov=', None, 'Run coverage'), ('cov-xml=', None, 'Generate junit xml report'), ('cov-html=',
                    None, 'Generate junit html report'), ('junitxml=', None, 'Generate xml of test results')]

    def initialize_options(self):
        TestCommand.initialize_options(self)
        self.cov_xml = False
        self.cov_html = False
        self.junitxml = None

    def finalize_options(self):
        TestCommand.finalize_options(self)
        if self.cov_xml or self.cov_html:
            self.cov = ['--cov', MAIN_PACKAGE, '--cov-report', 'term-missing']
            if self.cov_xml:
                self.cov.extend(['--cov-report', 'xml'])
            if self.cov_html:
                self.cov.extend(['--cov-report', 'html'])
        if self.junitxml is not None:
            self.junitxml = ['--junitxml', self.junitxml]

    def run_tests(self):
        try:
            import pytest
        except Exception:
            raise RuntimeError('py.test is not installed, run: pip install pytest')
        params = {'args': self.test_args}
        if self.cov:
            params['args'] += self.cov
        if self.junitxml:
            params['args'] += self.junitxml
        params['args'] += ['--doctest-modules', MAIN_PACKAGE, '-vv']

        import logging
        silence = logging.WARNING
        logging.basicConfig(format='%(asctime)s %(levelname)s: %(message)s', level=os.getenv('LOGLEVEL', silence))
        params['args'] += ['-s' if logging.getLogger().getEffectiveLevel() < silence else '--capture=fd']
        errno = pytest.main(**params)
        sys.exit(errno)


def get_install_requirements(path):
    content = open(os.path.join(__location__, path)).read()
    return [req for req in content.split('\n') if req != '']


def read(fname):
    return open(os.path.join(__location__, fname)).read()


def setup_package():
    # Assemble additional setup commands
    cmdclass = {'test': PyTest}

    # Some helper variables
    version = os.getenv('GO_PIPELINE_LABEL', VERSION)

<<<<<<< HEAD
    install_reqs = []
    dependency_links = []
    for r in get_install_requirements('requirements.txt'):
        i = r.find('#egg=')
        if i > 0:
            dependency_links.append(r)
            r = r[i+5:]
        install_reqs.append(r)
=======
    install_requires = []
    extras_require = {'aws': ['boto'], 'etcd': ['python-etcd'], 'consul': ['python-consul'],
                      'exhibitor': ['kazoo'], 'zookeeper': ['kazoo'], 'kubernetes': ['kubernetes']}

    for r in get_install_requirements('requirements.txt'):
        extra = False
        for e, v in extras_require.items():
            if r.startswith(v[0]):
                extras_require[e] = [r]
                extra = True
        if not extra:
            install_requires.append(r)
>>>>>>> 7e72d1a7

    command_options = {'test': {'test_suite': ('setup.py', 'tests')}}
    if JUNIT_XML:
        command_options['test']['junitxml'] = 'setup.py', 'junit.xml'
    if COVERAGE_XML:
        command_options['test']['cov_xml'] = 'setup.py', True
    if COVERAGE_HTML:
        command_options['test']['cov_html'] = 'setup.py', True

    setup(
        name=NAME,
        version=version,
        url=URL,
        author=AUTHOR,
        author_email=AUTHOR_EMAIL,
        description=DESCRIPTION,
        license=LICENSE,
        keywords=KEYWORDS,
        long_description=read('README.rst'),
        classifiers=CLASSIFIERS,
        test_suite='tests',
        packages=find_packages(exclude=['tests', 'tests.*']),
        package_data={MAIN_PACKAGE: ["*.json"]},
<<<<<<< HEAD
        install_requires=install_reqs,
        dependency_links=dependency_links,
        setup_requires=['flake8'],
=======
        install_requires=install_requires,
        extras_require=extras_require,
>>>>>>> 7e72d1a7
        cmdclass=cmdclass,
        tests_require=['flake8', 'mock>=2.0.0', 'pytest-cov', 'pytest'],
        command_options=command_options,
        entry_points={'console_scripts': CONSOLE_SCRIPTS},
    )


if __name__ == '__main__':
    setup_package()<|MERGE_RESOLUTION|>--- conflicted
+++ resolved
@@ -120,18 +120,8 @@
     # Some helper variables
     version = os.getenv('GO_PIPELINE_LABEL', VERSION)
 
-<<<<<<< HEAD
-    install_reqs = []
-    dependency_links = []
-    for r in get_install_requirements('requirements.txt'):
-        i = r.find('#egg=')
-        if i > 0:
-            dependency_links.append(r)
-            r = r[i+5:]
-        install_reqs.append(r)
-=======
     install_requires = []
-    extras_require = {'aws': ['boto'], 'etcd': ['python-etcd'], 'consul': ['python-consul'],
+    extras_require = {'aws': ['boto'], 'etcd': ['python-etcd'], 'consul': ['python-consul'], 'raft': ['pysyncobj'],
                       'exhibitor': ['kazoo'], 'zookeeper': ['kazoo'], 'kubernetes': ['kubernetes']}
 
     for r in get_install_requirements('requirements.txt'):
@@ -142,7 +132,6 @@
                 extra = True
         if not extra:
             install_requires.append(r)
->>>>>>> 7e72d1a7
 
     command_options = {'test': {'test_suite': ('setup.py', 'tests')}}
     if JUNIT_XML:
@@ -166,14 +155,8 @@
         test_suite='tests',
         packages=find_packages(exclude=['tests', 'tests.*']),
         package_data={MAIN_PACKAGE: ["*.json"]},
-<<<<<<< HEAD
-        install_requires=install_reqs,
-        dependency_links=dependency_links,
-        setup_requires=['flake8'],
-=======
         install_requires=install_requires,
         extras_require=extras_require,
->>>>>>> 7e72d1a7
         cmdclass=cmdclass,
         tests_require=['flake8', 'mock>=2.0.0', 'pytest-cov', 'pytest'],
         command_options=command_options,
