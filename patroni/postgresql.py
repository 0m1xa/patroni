import logging
import os
import psycopg2
import shlex
import shutil
import subprocess
import tempfile
import time

from patroni.exceptions import PostgresConnectionException, PostgresException
from patroni.utils import Retry, RetryFailedError
from six import string_types
from six.moves.urllib_parse import urlparse
from threading import Lock

logger = logging.getLogger(__name__)

ACTION_ON_START = "on_start"
ACTION_ON_STOP = "on_stop"
ACTION_ON_RESTART = "on_restart"
ACTION_ON_RELOAD = "on_reload"
ACTION_ON_ROLE_CHANGE = "on_role_change"


def parseurl(url):
    r = urlparse(url)
    ret = {
        'host': r.hostname,
        'port': r.port or 5432,
        'database': r.path[1:],
        'fallback_application_name': 'Patroni',
        'connect_timeout': 3,
        'options': '-c statement_timeout=2000',
    }
    if r.username:
        ret['user'] = r.username
    if r.password:
        ret['password'] = r.password
    return ret


class Postgresql(object):

    # List of parameters which must be always passed to postmaster as command line options
    # to make it not possible to change them with 'ALTER SYSTEM'.
    # Some of these parameters have sane default value assigned and Patroni doesn't allow
    # to decrease this value. E.g. 'wal_level' can't be lower then 'hot_standby' and so on.
    # These parameters could be changed only globally, i.e. via DCS.
    # P.S. 'listen_addresses' and 'port' are added here just for convenience, to mark them
    # as a parameters which should always be passed through command line.
    CMDLINE_OPTIONS = {
        'listen_addresses': None,
        'port': None,
        'wal_level': 'hot_standby',
        'hot_standby': 'on',
        'max_wal_senders': 5,
        'wal_keep_segments': 8,
        'max_replication_slots': 5,
        'wal_log_hints': 'on'
    }

    def __init__(self, config):
        self.config = config
        self.name = config['name']
        self.scope = config['scope']
        self._data_dir = config['data_dir']
        self._restart_pending = False
        self._server_parameters = self.get_server_parameters(config)

        self._connect_address = config.get('connect_address')
        self._superuser = config['authentication'].get('superuser', {})
        self._replication = config['authentication']['replication']
        self.resolve_connection_addresses()

        self._use_pg_rewind = config.get('use_pg_rewind', False)
        self._use_slots = config.get('use_slots', True)
        self._major_version = self.get_major_version()
        self._schedule_load_slots = self.use_slots

        self._pgpass = config.get('pgpass') or os.path.join(os.path.expanduser('~'), 'pgpass')
        self.callback = config.get('callbacks') or {}
        self._postgresql_conf = os.path.join(self._data_dir, 'postgresql.conf')
        self._postgresql_base_conf_name = 'postgresql.base.conf'
        self._postgresql_base_conf = os.path.join(self._data_dir, self._postgresql_base_conf_name)
        self._recovery_conf = os.path.join(self._data_dir, 'recovery.conf')
        self._configuration_to_save = (self._postgresql_conf, self._postgresql_base_conf,
                                       os.path.join(self._data_dir, 'pg_hba.conf'))
        self._postmaster_pid = os.path.join(self._data_dir, 'postmaster.pid')
        self._trigger_file = config.get('recovery_conf', {}).get('trigger_file') or 'promote'
        self._trigger_file = os.path.abspath(os.path.join(self._data_dir, self._trigger_file))

        self._pg_ctl = ['pg_ctl', '-w', '-D', self._data_dir]

        self._connection = None
        self._cursor_holder = None
        self._sysid = None
        self._replication_slots = []  # list of already existing replication slots
        self.retry = Retry(max_tries=-1, deadline=5, max_delay=1, retry_exceptions=PostgresConnectionException)

        self._state_lock = Lock()
        self.set_state('stopped')
        self._role_lock = Lock()
        self.set_role(self.get_postgres_role_from_data_directory())

        if self.is_running():
            self.set_state('running')
            self.set_role('master' if self.is_leader() else 'replica')
            self._write_postgresql_conf()  # we are "joining" already running postgres

    @property
    def use_slots(self):
        return self._use_slots and self._major_version >= 9.4

    def get_major_version(self):
        if not self.data_directory_empty():
            try:
                with open(os.path.join(self._data_dir, 'PG_VERSION')) as f:
                    return float(f.read())
            except Exception:
                logger.exception('Failed to read PG_VERSION from %s', self._data_dir)
        return 0.0

    @staticmethod
    def get_server_parameters(config):
        parameters = config['parameters'].copy()
        listen_addresses, port = (config['listen'] + ':5432').split(':')[:2]
        parameters.update({'listen_addresses': listen_addresses, 'port': port})
        return parameters

    def resolve_connection_addresses(self):
        self._local_address = self.get_local_address()
        self.connection_string = 'postgres://{username}:{password}@{connect_address}/postgres'.format(
            connect_address=self._connect_address or self._local_address, **self._replication)

    def reload_config(self, config):
        server_parameters = self.get_server_parameters(config)

        listen_address_changed = reload_pending = False
        if self.is_healthy():
            changes = server_parameters.copy()
            changes.update({p: None for p, v in self._server_parameters.items() if p not in server_parameters})
            if changes:
                for r in self.query("""SELECT name, setting, context
                                         FROM pg_settings
                                        WHERE name IN (""" + ', '.join('%s' for _ in changes.keys()) + ')',
                                    *(list(changes.keys()))):
                    if server_parameters[r[0]] is None or str(server_parameters[r[0]]) != str(r[1]):
                        reload_pending = True
                        if r[2] in ('internal', 'postmaster'):
                            self._restart_pending = True
                            if r[0] in ('listen_addresses', 'port'):
                                listen_address_changed = True
        self.config = config
        self._server_parameters = server_parameters
        self._connect_address = config.get('connect_address')

        if not listen_address_changed:
            self.resolve_connection_addresses()

        if reload_pending:
            self._write_postgresql_conf()
            self.reload()

    @property
    def restart_pending(self):
        return self._restart_pending

    @property
    def can_rewind(self):
        """ check if pg_rewind executable is there and that pg_controldata indicates
            we have either wal_log_hints or checksums turned on
        """
        # low-hanging fruit: check if pg_rewind configuration is there
        if not (self._use_pg_rewind and all(self._superuser.get(n) for n in ('username', 'password'))):
            return False

        cmd = ['pg_rewind', '--help']
        try:
            ret = subprocess.call(cmd, stdout=open(os.devnull, 'w'), stderr=subprocess.STDOUT)
            if ret != 0:  # pg_rewind is not there, close up the shop and go home
                return False
        except OSError:
            return False
        # check if the cluster's configuration permits pg_rewind
        data = self.controldata()
        return data.get('wal_log_hints setting', 'off') == 'on' or data.get('Data page checksum version', '0') != '0'

    @property
    def sysid(self):
        if not self._sysid:
            data = self.controldata()
            self._sysid = data.get('Database system identifier', "")
        return self._sysid

    def get_local_address(self):
        listen_addresses = self._server_parameters['listen_addresses'].split(',')
        local_address = listen_addresses[0].strip()  # take first address from listen_addresses

        for la in listen_addresses:
            if la.strip() in ('*', '0.0.0.0', '127.0.0.1', 'localhost'):  # we are listening on '*' or localhost
                local_address = 'localhost'  # connection via localhost is preferred
                break
        return local_address + ':' + self._server_parameters['port']

    def get_postgres_role_from_data_directory(self):
        if self.data_directory_empty():
            return 'uninitialized'
        elif os.path.exists(self._recovery_conf):
            return 'replica'
        else:
            return 'master'

    @property
    def _connect_kwargs(self):
        r = parseurl('postgres://{0}/postgres'.format(self._local_address))
        if 'username' in self._superuser:
            r['user'] = self._superuser['username']
        if 'password' in self._superuser:
            r['password'] = self._superuser['password']
        return r

    def connection(self):
        if not self._connection or self._connection.closed != 0:
            self._connection = psycopg2.connect(**self._connect_kwargs)
            self._connection.autocommit = True
            self.server_version = self._connection.server_version
        return self._connection

    def _cursor(self):
        if not self._cursor_holder or self._cursor_holder.closed or self._cursor_holder.connection.closed != 0:
            logger.info("establishing a new patroni connection to the postgres cluster")
            self._cursor_holder = self.connection().cursor()
        return self._cursor_holder

    def close_connection(self):
        if self._cursor_holder and self._cursor_holder.connection and self._cursor_holder.connection.closed == 0:
            self._cursor_holder.connection.close()
            logger.info("closed patroni connection to the postgresql cluster")

    def _query(self, sql, *params):
        cursor = None
        try:
            cursor = self._cursor()
            cursor.execute(sql, params)
            return cursor
        except psycopg2.Error as e:
            if cursor and cursor.connection.closed == 0:
                raise e
            if self.state == 'restarting':
                raise RetryFailedError('cluster is being restarted')
            raise PostgresConnectionException('connection problems')

    def query(self, sql, *params):
        try:
            return self.retry(self._query, sql, *params)
        except RetryFailedError as e:
            raise PostgresConnectionException(str(e))

    def data_directory_empty(self):
        return not os.path.exists(self._data_dir) or os.listdir(self._data_dir) == []

    @staticmethod
    def initdb_allowed_option(name):
        if name in ['pgdata', 'nosync', 'pwfile', 'sync-only']:
            raise Exception('{0} option for initdb is not allowed'.format(name))
        return True

    def get_initdb_options(self, config):
        options = []
        for o in config:
            if isinstance(o, string_types) and self.initdb_allowed_option(o):
                options.append('--{0}'.format(o))
            elif isinstance(o, dict):
                keys = list(o.keys())
                if len(keys) != 1 or not isinstance(keys[0], string_types) or not self.initdb_allowed_option(keys[0]):
                    raise Exception('Invalid option: {0}'.format(o))
                options.append('--{0}={1}'.format(keys[0], o[keys[0]]))
            else:
                raise Exception('Unknown type of initdb option: {0}'.format(o))
        return options

    def _initialize(self, config):
        self.set_state('initalizing new cluster')
        options = self.get_initdb_options(config.get('initdb') or [])
        pwfile = None

        if self._superuser:
            if 'username' in self._superuser:
                options.append('--username={0}'.format(self._superuser['username']))
            if 'password' in self._superuser:
                (fd, pwfile) = tempfile.mkstemp()
                os.write(fd, self._superuser['password'].encode('utf-8'))
                os.close(fd)
                options.append('--pwfile={0}'.format(pwfile))

        ret = subprocess.call(self._pg_ctl + ['initdb'] + (['-o', ' '.join(options)] if options else [])) == 0
        if pwfile:
            os.remove(pwfile)
        if ret:
            self.write_pg_hba(config.get('pg_hba', []))
            self._major_version = self.get_major_version()
        else:
            self.set_state('initdb failed')
        return ret

    def delete_trigger_file(self):
        if os.path.exists(self._trigger_file):
            os.unlink(self._trigger_file)

    def write_pgpass(self, record):
        with open(self._pgpass, 'w') as f:
            os.fchmod(f.fileno(), 0o600)
            f.write('{host}:{port}:*:{user}:{password}\n'.format(**record))

        env = os.environ.copy()
        env['PGPASSFILE'] = self._pgpass
        return env

    def replica_method_can_work_without_replication_connection(self, method):
        return method != 'basebackup' and self.config and self.config.get(method, {}).get('no_master')

    def can_create_replica_without_replication_connection(self):
        """ go through the replication methods to see if there are ones
            that does not require a working replication connection.
        """
        replica_methods = self.config.get('create_replica_method', [])
        return any(self.replica_method_can_work_without_replication_connection(method) for method in replica_methods)

    def create_replica(self, clone_member):
        """
            create the replica according to the replica_method
            defined by the user.  this is a list, so we need to
            loop through all methods the user supplies
        """

        self.set_state('creating replica')
        self._sysid = None

        # get list of replica methods from config.
        # If there is no configuration key, or no value is specified, use basebackup
        replica_methods = self.config.get('create_replica_method') or ['basebackup']

        if clone_member:
            connstring = clone_member.conn_url
            # add the credentials to connect to the replica origin to pgpass.
            env = self.write_pgpass(parseurl(clone_member.conn_url))
        else:
            connstring = ''
            env = os.environ.copy()
            # if we don't have any source, leave only replica methods that work without it
            replica_methods = \
                [r for r in replica_methods if self.replica_method_can_work_without_replication_connection(r)]

        # go through them in priority order
        ret = 1
        for replica_method in replica_methods:
            # if the method is basebackup, then use the built-in
            if replica_method == "basebackup":
                ret = self.basebackup(connstring, env)
                if ret == 0:
                    logger.info("replica has been created using basebackup")
                    # if basebackup succeeds, exit with success
                    break
            else:
                cmd = replica_method
                method_config = {}
                # user-defined method; check for configuration
                # not required, actually
                if replica_method in self.config:
                    method_config = self.config[replica_method].copy()
                    # look to see if the user has supplied a full command path
                    # if not, use the method name as the command
                    cmd = method_config.pop('command', cmd)
                    # add the default parameters
                try:
                    method_config.update({"scope": self.scope,
                                          "role": "replica",
                                          "datadir": self._data_dir,
                                          "connstring": connstring})
                    params = ["--{0}={1}".format(arg, val) for arg, val in method_config.items()]
                    # call script with the full set of parameters
                    ret = subprocess.call(shlex.split(cmd) + params, env=env)
                    # if we succeeded, stop
                    if ret == 0:
                        logger.info('replica has been created using %s', replica_method)
                        break
                except Exception:
                    logger.exception('Error creating replica using method %s', replica_method)
                    ret = 1

        self.set_state('stopped')
        return ret

    def is_leader(self):
        return not self.query('SELECT pg_is_in_recovery()').fetchone()[0]

    def is_running(self):
        return subprocess.call(' '.join(self._pg_ctl) + ' status > /dev/null 2>&1', shell=True) == 0

    def call_nowait(self, cb_name):
        """ pick a callback command and call it without waiting for it to finish """
        if not self.callback or cb_name not in self.callback:
            return False
        cmd = self.callback[cb_name]
        try:
            subprocess.Popen(shlex.split(cmd) + [cb_name, self.role, self.scope])
        except OSError:
            logger.exception('callback %s %s %s %s failed', cmd, cb_name, self.role, self.scope)
            return False
        return True

    @property
    def role(self):
        with self._role_lock:
            return self._role

    def set_role(self, value):
        with self._role_lock:
            self._role = value

    @property
    def state(self):
        with self._state_lock:
            return self._state

    def set_state(self, value):
        with self._state_lock:
            self._state = value

    def start(self, block_callbacks=False):
        if self.is_running():
            logger.error('Cannot start PostgreSQL because one is already running.')
            return True

        self.set_role(self.get_postgres_role_from_data_directory())
        if os.path.exists(self._postmaster_pid):
            os.remove(self._postmaster_pid)
            logger.info('Removed %s', self._postmaster_pid)

        if not block_callbacks:
            self.set_state('starting')

        env = {'PATH': os.environ.get('PATH')}
        # pg_ctl will write a FATAL if the username is incorrect. exporting PGUSER if necessary
        if 'username' in self._superuser and self._superuser['username'] != os.environ.get('USER'):
            env['PGUSER'] = self._superuser['username']

        self._write_postgresql_conf()
        self.resolve_connection_addresses()

        options = ' '.join("--{0}='{1}'".format(p, self._server_parameters[p]) for p in self.CMDLINE_OPTIONS
                           if not (self._major_version < 9.4 and p in ('max_replication_slots', 'wal_log_hints')))

        ret = subprocess.call(self._pg_ctl + ['start', '-o', options], env=env, preexec_fn=os.setsid) == 0
        self._restart_pending = False

        self.set_state('running' if ret else 'start failed')
        if ret:
            self._schedule_load_slots = self.use_slots

        self.save_configuration_files()
        # block_callbacks is used during restart to avoid
        # running start/stop callbacks in addition to restart ones
        if ret and not block_callbacks:
            self.call_nowait(ACTION_ON_START)
        return ret

    def checkpoint(self, connect_kwargs=None):
        connect_kwargs = connect_kwargs or self._connect_kwargs
        for p in ['connect_timeout', 'options']:
            connect_kwargs.pop(p, None)
        try:
            with psycopg2.connect(**connect_kwargs) as conn:
                conn.autocommit = True
                with conn.cursor() as cur:
                    cur.execute("SET statement_timeout = 0")
                    cur.execute('CHECKPOINT')
        except psycopg2.Error:
            logging.exception('Exception during CHECKPOINT')

    def stop(self, mode='fast', block_callbacks=False, checkpoint=True):
        # make sure we close all connections established against
        # the former node, otherwise, we might get a stalled one
        # after kill -9, which would report incorrect data to
        # patroni.

        self.close_connection()
        if not self.is_running():
            if not block_callbacks:
                self.set_state('stopped')
            return True

        if checkpoint:
            self.checkpoint()

        if not block_callbacks:
            self.set_state('stopping')

        ret = subprocess.call(self._pg_ctl + ['stop', '-m', mode]) == 0
        # block_callbacks is used during restart to avoid
        # running start/stop callbacks in addition to restart ones
        if not ret:
            self.set_state('stop failed')
        elif not block_callbacks:
            self.set_state('stopped')
            self.call_nowait(ACTION_ON_STOP)
        return ret

    def reload(self):
        ret = subprocess.call(self._pg_ctl + ['reload']) == 0
        if ret:
            self.call_nowait(ACTION_ON_RELOAD)
        return ret

    def restart(self):
        self.set_state('restarting')
        ret = self.stop(block_callbacks=True) and self.start(block_callbacks=True)
        if ret:
            self.call_nowait(ACTION_ON_RESTART)
        else:
            self.set_state('restart failed ({0})'.format(self.state))
        return ret

    def _write_postgresql_conf(self):
        # rename the original configuration if it is necessary
        if not os.path.exists(self._postgresql_base_conf):
            os.rename(self._postgresql_conf, self._postgresql_base_conf)

        with open(self._postgresql_conf, 'w') as f:
            f.write('# Do not edit this file manually!\n# It will be overwritten by Patroni!\n')
            f.write("include '{0}'\n\n".format(self._postgresql_base_conf_name))
            for name, value in sorted(self._server_parameters.items()):
                if name not in self.CMDLINE_OPTIONS:
                    f.write("{0} = '{1}'\n".format(name, value))

    def is_healthy(self):
        if not self.is_running():
            logger.warning('Postgresql is not running.')
            return False
        return True

    def check_replication_lag(self, last_leader_operation):
        return (last_leader_operation or 0) - self.xlog_position() <= self.config.get('maximum_lag_on_failover', 0)

    def write_pg_hba(self, config):
        with open(os.path.join(self._data_dir, 'pg_hba.conf'), 'a') as f:
            f.write('\n{}\n'.format('\n'.join(config)))

    def primary_conninfo(self, leader_url):
        r = parseurl(leader_url)
        r.update({'application_name': self.name, 'sslmode': 'prefer', 'sslcompression': '1'})
        keywords = 'user password host port sslmode sslcompression application_name'.split()
        return ' '.join('{0}={{{0}}}'.format(kw) for kw in keywords).format(**r)

    def check_recovery_conf(self, leader):
        if not os.path.isfile(self._recovery_conf):
            return False

        pattern = leader and leader.conn_url and self.primary_conninfo(leader.conn_url)

        with open(self._recovery_conf, 'r') as f:
            for line in f:
                if line.startswith('primary_conninfo'):
                    return pattern and (pattern in line)
        return not pattern

    def write_recovery_conf(self, leader):
        with open(self._recovery_conf, 'w') as f:
            f.write("standby_mode = 'on'\nrecovery_target_timeline = 'latest'\n")
            if leader and leader.conn_url:
                f.write("primary_conninfo = '{0}'\n".format(self.primary_conninfo(leader.conn_url)))
                if self.use_slots:
                    f.write("primary_slot_name = '{0}'\n".format(self.name))
            for name, value in self.config.get('recovery_conf', {}).items():
                if name not in ('standby_mode', 'recovery_target_timeline', 'primary_conninfo', 'primary_slot_name'):
                    f.write("{0} = '{1}'\n".format(name, value))

    def rewind(self, leader):
        # prepare pg_rewind connection
        r = parseurl(leader.conn_url)
        r.update(self._superuser)
        r['user'] = r.pop('username')
        env = self.write_pgpass(r)
        pc = "user={user} host={host} port={port} dbname=postgres sslmode=prefer sslcompression=1".format(**r)
        # first run a checkpoint on a promoted master in order
        # to make it store the new timeline (5540277D.8020309@iki.fi)
        self.checkpoint(r)
        logger.info("running pg_rewind from %s", pc)
        pg_rewind = ['pg_rewind', '-D', self._data_dir, '--source-server', pc]
        try:
            return subprocess.call(pg_rewind, env=env) == 0
        except OSError:
            return False

    def controldata(self):
        """ return the contents of pg_controldata, or non-True value if pg_controldata call failed """
        result = {}
        if self.state != 'creating replica':  # Don't try to call pg_controldata during backup restore
            try:
                data = subprocess.check_output(['pg_controldata', self._data_dir])
                if data:
                    data = data.decode('utf-8').splitlines()
                    result = {l.split(':')[0].replace('Current ', '', 1): l.split(':')[1].strip() for l in data if l}
            except subprocess.CalledProcessError:
                logger.exception("Error when calling pg_controldata")
        return result

    def read_postmaster_opts(self):
        """ returns the list of option names/values from postgres.opts, Empty dict if read failed or no file """
        result = {}
        try:
            with open(os.path.join(self._data_dir, "postmaster.opts")) as f:
                data = f.read()
                opts = [opt.strip('"\n') for opt in data.split(' "')]
                for opt in opts:
                    if '=' in opt and opt.startswith('--'):
                        name, val = opt.split('=', 1)
                        name = name.strip('-')
                        result[name] = val
        except IOError:
            logger.exception('Error when reading postmaster.opts')
        return result

    def single_user_mode(self, command=None, options=None):
        """ run a given command in a single-user mode. If the command is empty - then just start and stop """
        cmd = ['postgres', '--single', '-D', self._data_dir]
        for opt, val in sorted((options or {}).items()):
            cmd.extend(['-c', '{0}={1}'.format(opt, val)])
        # need a database name to connect
        cmd.append('postgres')
        p = subprocess.Popen(cmd, stdin=subprocess.PIPE, stdout=open(os.devnull, 'w'), stderr=subprocess.STDOUT)
        if p:
            if command:
                p.communicate('{0}\n'.format(command))
            p.stdin.close()
            return p.wait()
        return 1

    def cleanup_archive_status(self):
        status_dir = os.path.join(self._data_dir, 'pg_xlog', 'archive_status')
        try:
            for f in os.listdir(status_dir):
                path = os.path.join(status_dir, f)
                try:
                    if os.path.islink(path):
                        os.unlink(path)
                    elif os.path.isfile(path):
                        os.remove(path)
                except OSError:
                    logger.exception("Unable to remove %s", path)
        except OSError:
            logger.exception("Unable to list %s", status_dir)

    def follow(self, member, leader, recovery=False):
        if self.check_recovery_conf(member) and not recovery:
            return True
        change_role = self.role == 'master'
        need_rewind = change_role and self.can_rewind
        if need_rewind:
            logger.info("set the rewind flag after demote")
        if leader and need_rewind:  # we have a leader and need to rewind
            if self.is_running():
                self.stop()
            # at present, pg_rewind only runs when the cluster is shut down cleanly
            # and not shutdown in recovery. We have to remove the recovery.conf if present
            # and start/shutdown in a single user mode to emulate this.
            # XXX: if recovery.conf is linked, it will be written anew as a normal file.
            if os.path.islink(self._recovery_conf):
                os.unlink(self._recovery_conf)
            elif os.path.isfile(self._recovery_conf):
                os.remove(self._recovery_conf)
            # Archived segments might be useful to pg_rewind,
            # clean the flags that tell we should remove them.
            self.cleanup_archive_status()
            # Start in a single user mode and stop to produce a clean shutdown
            opts = self.read_postmaster_opts()
            opts.update({'archive_mode': 'on', 'archive_command': 'false'})
            self.single_user_mode(options=opts)
            if self.rewind(leader):
<<<<<<< HEAD
                self.write_recovery_conf(leader)
=======
                self.write_recovery_conf(member)
>>>>>>> 61969926
                ret = self.start()
            else:
                logger.error("unable to rewind the former master")
                self.remove_data_directory()
                ret = True
        else:  # do not rewind until the leader becomes available
<<<<<<< HEAD
            self.write_recovery_conf(leader)
=======
            self.write_recovery_conf(member)
>>>>>>> 61969926
            ret = self.restart()
        if change_role and ret:
            self.call_nowait(ACTION_ON_ROLE_CHANGE)
        return ret

    def save_configuration_files(self):
        """
            copy postgresql.conf to postgresql.conf.backup to be able to retrive configuration files
            - originally stored as symlinks, those are normally skipped by pg_basebackup
            - in case of WAL-E basebackup (see http://comments.gmane.org/gmane.comp.db.postgresql.wal-e/239)
        """
        try:
            for f in self._configuration_to_save:
                if os.path.isfile(f):
                    shutil.copy(f, f + '.backup')
        except IOError:
            logger.exception('unable to create backup copies of configuration files')

    def restore_configuration_files(self):
        """ restore a previously saved postgresql.conf """
        try:
            for f in self._configuration_to_save:
                if not os.path.isfile(f) and os.path.isfile(f + '.backup'):
                    shutil.copy(f + '.backup', f)
        except IOError:
            logger.exception('unable to restore configuration files from backup')

    def promote(self):
        if self.role == 'master':
            return True
        ret = subprocess.call(self._pg_ctl + ['promote']) == 0
        if ret:
            self.set_role('master')
            logger.info("cleared rewind flag after becoming the leader")
            self.call_nowait(ACTION_ON_ROLE_CHANGE)
        return ret

    def create_or_update_user(self, name, password, options):
        self.query("""DO $$
BEGIN
    SET local synchronous_commit = 'local';
    PERFORM * FROM pg_authid WHERE rolname = %s;
    IF FOUND THEN
        ALTER USER "{0}" WITH {1} PASSWORD %s;
    ELSE
        CREATE USER "{0}" WITH {1} PASSWORD %s;
    END IF;
END;
$$""".format(name, options), name, password, password)

    def xlog_position(self):
        return self.query("""SELECT pg_xlog_location_diff(CASE WHEN pg_is_in_recovery()
                                                               THEN pg_last_xlog_replay_location()
                                                               ELSE pg_current_xlog_location()
                                                          END, '0/0')::bigint""").fetchone()[0]

    def load_replication_slots(self):
        if self.use_slots and self._schedule_load_slots:
            cursor = self.query("SELECT slot_name FROM pg_replication_slots WHERE slot_type='physical'")
            self._replication_slots = [r[0] for r in cursor]
            self._schedule_load_slots = False

    def sync_replication_slots(self, cluster):
        if self.use_slots:
            try:
                self.load_replication_slots()
                # if the replicatefrom tag is set on the member - we should not create the replication slot for it on
                # the current master, because that member would replicate from elsewhere. We still create the slot if
                # the replicatefrom destination member is currently not a member of the cluster (fallback to the
                # master), or if replicatefrom destination member happens to be the current master
                if self.role == 'master':
                    slots = [m.name for m in cluster.members if m.name != self.name and
                             (m.replicatefrom is None or m.replicatefrom == self.name or
                              not cluster.has_member(m.replicatefrom))]
                else:
                    # only manage slots for replicas that replicate from this one, except for the leader among them
                    slots = [m.name for m in cluster.members if m.replicatefrom == self.name and
                             m.name != cluster.leader.name]
                # drop unused slots
                for slot in set(self._replication_slots) - set(slots):
                    self.query("""SELECT pg_drop_replication_slot(%s)
                                   WHERE EXISTS(SELECT 1 FROM pg_replication_slots
                                   WHERE slot_name = %s)""", slot, slot)

                # create new slots
                for slot in set(slots) - set(self._replication_slots):
                    self.query("""SELECT pg_create_physical_replication_slot(%s)
                                   WHERE NOT EXISTS (SELECT 1 FROM pg_replication_slots
                                   WHERE slot_name = %s)""", slot, slot)

                self._replication_slots = slots
            except psycopg2.Error:
                logger.exception('Exception when changing replication slots')

    def last_operation(self):
        return str(self.xlog_position())

    def clone(self, clone_member):
        """
             - initialize the replica from an existing member (master or replica)
             - initialize the replica using the replica creation method that
               works without the replication connection (i.e. restore from on-disk
               base backup)
        """

        ret = self.create_replica(clone_member) == 0
        if ret:
            self._major_version = self.get_major_version()
            self.delete_trigger_file()
            self.restore_configuration_files()
        return ret

    def bootstrap(self, config):
        """ Initialize a new node from scratch and start it. """
        if self._initialize(config) and self.start():
            for name, value in config['users'].items():
                if name not in (self._superuser.get('username'), self._replication['username']):
                    self.create_or_update_user(name, value['password'], ' '.join(value.get('options', [])).upper())
            self.create_or_update_user(self._replication['username'], self._replication['password'], 'REPLICATION')
        else:
            raise PostgresException("Could not bootstrap master PostgreSQL")

    def move_data_directory(self):
        if os.path.isdir(self._data_dir) and not self.is_running():
            try:
                new_name = '{0}_{1}'.format(self._data_dir, time.strftime('%Y-%m-%d-%H-%M-%S'))
                logger.info('renaming data directory to %s', new_name)
                os.rename(self._data_dir, new_name)
            except OSError:
                logger.exception("Could not rename data directory %s", self._data_dir)

    def remove_data_directory(self):
        logger.info('Removing data directory: %s', self._data_dir)
        try:
            if os.path.islink(self._data_dir):
                os.unlink(self._data_dir)
            elif not os.path.exists(self._data_dir):
                return
            elif os.path.isfile(self._data_dir):
                os.remove(self._data_dir)
            elif os.path.isdir(self._data_dir):
                shutil.rmtree(self._data_dir)
        except (IOError, OSError):
            logger.exception('Could not remove data directory %s', self._data_dir)
            self.move_data_directory()

    def basebackup(self, conn_url, env):
        # creates a replica data dir using pg_basebackup.
        # this is the default, built-in create_replica_method
        # tries twice, then returns failure (as 1)
        # uses "stream" as the xlog-method to avoid sync issues
        maxfailures = 2
        ret = 1
        for bbfailures in range(0, maxfailures):
            try:
                ret = subprocess.call(['pg_basebackup', '--pgdata=' + self._data_dir,
                                       '--xlog-method=stream', "--dbname=" + conn_url], env=env)
                if ret == 0:
                    break

            except Exception as e:
                logger.error('Error when fetching backup with pg_basebackup: {0}'.format(e))

            if bbfailures < maxfailures - 1:
                logger.error('Trying again in 5 seconds')
                time.sleep(5)

        return ret<|MERGE_RESOLUTION|>--- conflicted
+++ resolved
@@ -677,22 +677,14 @@
             opts.update({'archive_mode': 'on', 'archive_command': 'false'})
             self.single_user_mode(options=opts)
             if self.rewind(leader):
-<<<<<<< HEAD
-                self.write_recovery_conf(leader)
-=======
                 self.write_recovery_conf(member)
->>>>>>> 61969926
                 ret = self.start()
             else:
                 logger.error("unable to rewind the former master")
                 self.remove_data_directory()
                 ret = True
         else:  # do not rewind until the leader becomes available
-<<<<<<< HEAD
-            self.write_recovery_conf(leader)
-=======
             self.write_recovery_conf(member)
->>>>>>> 61969926
             ret = self.restart()
         if change_role and ret:
             self.call_nowait(ACTION_ON_ROLE_CHANGE)
