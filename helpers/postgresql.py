--- conflicted
+++ resolved
@@ -1,10 +1,7 @@
 import logging
 import os
 import psycopg2
-<<<<<<< HEAD
 import shutil
-=======
->>>>>>> 56a9f52a
 import subprocess
 import sys
 import time
@@ -51,15 +48,11 @@
         self.configuration_to_save = (os.path.join(self.data_dir, 'pg_hba.conf'),
                                       os.path.join(self.data_dir, 'postgresql.conf'))
         self.pid_path = os.path.join(self.data_dir, 'postmaster.pid')
-<<<<<<< HEAD
-        self._pg_ctl = 'pg_ctl -w -D ' + self.data_dir
+        self._pg_ctl = ['pg_ctl', '-w', '-D', self.data_dir]
         self.wal_e = config.get('wal_e', None)
         if self.wal_e:
             self.wal_e_path = 'envdir {} wal-e --aws-instance-profile '.\
                 format(self.wal_e.get('env_dir', '/home/postgres/etc/wal-e.d/env'))
-=======
-        self._pg_ctl = ['pg_ctl', '-w', '-D', self.data_dir]
->>>>>>> 56a9f52a
 
         self.local_address = self.get_local_address()
         connect_address = config.get('connect_address', None) or self.local_address
@@ -129,12 +122,7 @@
 
         try:
             os.environ['PGPASSFILE'] = pgpass
-<<<<<<< HEAD
             return self.create_replica(r) == 0
-=======
-            return subprocess.call(['pg_basebackup', '-R', '-D', self.data_dir,
-                                    '--host=' + r['host'], '--port=' + str(r['port']), '-U', r['user']]) == 0
->>>>>>> 56a9f52a
         finally:
             os.environ.pop('PGPASSFILE')
 
@@ -148,14 +136,14 @@
         return self.create_replica_with_pg_basebackup(master_connection)
 
     def create_replica_with_pg_basebackup(self, master_connection):
-        return os.system('pg_basebackup -R -D {data_dir} --host={host} --port={port} -U {user}'.format(
-            data_dir=self.data_dir, **master_connection))
+        return subprocess.call(['pg_basebackup', '-R', '-D', self.data_dir, '--host=' + master_connection['host'],
+                                '--port=' + str(master_connection['port']), '-U', master_connection['user']])
 
     def create_replica_with_s3(self):
         if not self.wal_e or not self.wal_e_path:
             return 1
 
-        ret = os.system(self.wal_e_path + ' backup-fetch {} LATEST'.format(self.data_dir))
+        ret = subprocess.call(self.wal_e_path + ' backup-fetch {} LATEST'.format(self.data_dir), shell=True)
         self.restore_configuration_files()
         return ret
 
